--- conflicted
+++ resolved
@@ -3473,19 +3473,15 @@
     return df
 
 
-<<<<<<< HEAD
 def compare_ts(t1, y1, t2, y2, stats=['corr', 'ce', 'rmse'], valid_frac=0.5, detrend=False, detrend_kws=None):
-    if detrend:
-        y1 = signal.detrend(y1, detrend_kws**)
-        y2 = signal.detrend(y2, detrend_kws**)
-=======
-def compare_ts(t1, y1, t2, y2, stats=['corr', 'ce', 'rmse'], valid_frac=0.5, ref_period=[1951, 1980]):
     # remove mean over ref_period
     mask_ref1 = (t1 >= ref_period[0]) & (t1 <= ref_period[1])
     mask_ref2 = (t2 >= ref_period[0]) & (t2 <= ref_period[1])
     y1 -= np.nanmean(y1[mask_ref1])
     y2 -= np.nanmean(y2[mask_ref2])
->>>>>>> 434f625d
+    if detrend:
+        y1 = signal.detrend(y1, detrend_kws**)
+        y2 = signal.detrend(y2, detrend_kws**)
 
     t1_overlap, y1_overlap, t2_overlap, y2_overlap = overlap_ts(t1, y1, t2, y2)
 
@@ -3848,12 +3844,10 @@
     return corr, ce, inst_lat, inst_lon
 
 
-def calc_field_corr_ce(exp_dir, field_model, time_model, lat_model, lon_model, verif_yrs=np.arange(1880, 2000), ref_period=[1951, 1980],
-<<<<<<< HEAD
-                            valid_frac=0.5, var_name='tas_sfc_Amon', avgMonths=None, detrend=False, detrend_kws=None):
-=======
-                            valid_frac=0.5, var_name='tas_sfc_Amon', avgMonths=[1,2,3,4,5,6,7,8,9,10,11,12]):
->>>>>>> 434f625d
+def calc_field_corr_ce(exp_dir, field_model, time_model, lat_model, lon_model,
+                       verif_yrs=np.arange(1880, 2000), ref_period=[1951, 1980],
+                       valid_frac=0.5, var_name='tas_sfc_Amon',
+                       avgMonths=[1,2,3,4,5,6,7,8,9,10,11,12], detrend=False, detrend_kws=None):
     ''' Calculate corr and CE between LMR and model field
 
     Note: The time axis of the LMR field is assumed to fully cover the range of verif_yrs
